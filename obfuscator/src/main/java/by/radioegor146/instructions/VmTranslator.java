package by.radioegor146.instructions;

import org.objectweb.asm.Opcodes;
import org.objectweb.asm.tree.*;
import org.objectweb.asm.tree.analysis.Analyzer;
import org.objectweb.asm.tree.analysis.AnalyzerException;
import org.objectweb.asm.tree.analysis.BasicInterpreter;
import org.objectweb.asm.tree.analysis.BasicValue;
import org.objectweb.asm.tree.analysis.Frame;

import java.util.*;

/**
 * Translates a limited subset of JVM bytecode instructions into the
 * custom micro VM instruction set.  If an unsupported instruction is
 * encountered the translator returns {@code null} to signal that the
 * caller should fall back to the normal native generation path.
 */
public class VmTranslator {

    private boolean useJit;
    private final List<FieldRefInfo> fieldRefs = new ArrayList<>();

    public VmTranslator() {
        this(false);
    }

    public VmTranslator(boolean useJit) {
        this.useJit = useJit;
    }

    public boolean isUseJit() {
        return useJit;
    }

    public void setUseJit(boolean useJit) {
        this.useJit = useJit;
    }

    /** Representation of a VM instruction. */
    public static class Instruction {
        public final int opcode;
        public final long operand;

        public Instruction(int opcode, long operand) {
            this.opcode = opcode;
            this.operand = operand;
        }
    }

    /** Holds information about a referenced field. */
    public static class FieldRefInfo {
        public final String owner;
        public final String name;
        public final String desc;

        public FieldRefInfo(String owner, String name, String desc) {
            this.owner = owner;
            this.name = name;
            this.desc = desc;
        }
    }

    public List<FieldRefInfo> getFieldRefs() {
        return fieldRefs;
    }

    /** Describes a TABLESWITCH instruction's jump table. */
    public static class TableSwitchInfo {
        public final int defaultLabel;
        public final int low;
        public final int high;
        public final int[] labels;

        public TableSwitchInfo(int defaultLabel, int low, int high, int[] labels) {
            this.defaultLabel = defaultLabel;
            this.low = low;
            this.high = high;
            this.labels = labels;
        }
    }

    /** Describes a LOOKUPSWITCH instruction's key->label pairs. */
    public static class LookupSwitchInfo {
        public final int defaultLabel;
        public final int[] keys;
        public final int[] labels;

        public LookupSwitchInfo(int defaultLabel, int[] keys, int[] labels) {
            this.defaultLabel = defaultLabel;
            this.keys = keys;
            this.labels = labels;
        }
    }

    private final List<TableSwitchInfo> tableSwitches = new ArrayList<>();
    private final List<LookupSwitchInfo> lookupSwitches = new ArrayList<>();

    public List<TableSwitchInfo> getTableSwitches() {
        return tableSwitches;
    }

    public List<LookupSwitchInfo> getLookupSwitches() {
        return lookupSwitches;
    }

    /** Constants mirroring native_jvm::vm::OpCode. */
    public static class VmOpcodes {
        public static final int OP_PUSH = 0;
        public static final int OP_ADD = 1;
        public static final int OP_SUB = 2;
        public static final int OP_MUL = 3;
        public static final int OP_DIV = 4;
        public static final int OP_PRINT = 5;
        public static final int OP_HALT = 6;
        public static final int OP_NOP = 7;
        public static final int OP_JUNK1 = 8;
        public static final int OP_JUNK2 = 9;
        public static final int OP_SWAP = 10;
        public static final int OP_DUP = 11;
        public static final int OP_LOAD = 12;
        public static final int OP_IF_ICMPEQ = 13;
        public static final int OP_IF_ICMPNE = 14;
        public static final int OP_GOTO = 15;
        public static final int OP_STORE = 16;
        public static final int OP_AND = 17;
        public static final int OP_OR = 18;
        public static final int OP_XOR = 19;
        public static final int OP_SHL = 20;
        public static final int OP_SHR = 21;
        public static final int OP_USHR = 22;
        public static final int OP_IF_ICMPLT = 23;
        public static final int OP_IF_ICMPLE = 24;
        public static final int OP_IF_ICMPGT = 25;
        public static final int OP_IF_ICMPGE = 26;
        public static final int OP_I2L = 27;
        public static final int OP_I2B = 28;
        public static final int OP_I2C = 29;
        public static final int OP_I2S = 30;
        public static final int OP_NEG = 31;
        public static final int OP_ALOAD = 32;
        public static final int OP_ASTORE = 33;
        public static final int OP_AALOAD = 34;
        public static final int OP_AASTORE = 35;
        public static final int OP_INVOKESTATIC = 36;
        public static final int OP_LLOAD = 37;
        public static final int OP_FLOAD = 38;
        public static final int OP_DLOAD = 39;
        public static final int OP_LSTORE = 40;
        public static final int OP_FSTORE = 41;
        public static final int OP_DSTORE = 42;
        public static final int OP_LADD = 43;
        public static final int OP_LSUB = 44;
        public static final int OP_LMUL = 45;
        public static final int OP_LDIV = 46;
        public static final int OP_FADD = 47;
        public static final int OP_FSUB = 48;
        public static final int OP_FMUL = 49;
        public static final int OP_FDIV = 50;
        public static final int OP_DADD = 51;
        public static final int OP_DSUB = 52;
        public static final int OP_DMUL = 53;
        public static final int OP_DDIV = 54;
        public static final int OP_LDC = 55;
        public static final int OP_LDC_W = 56;
        public static final int OP_LDC2_W = 57;
        public static final int OP_FCONST_0 = 58;
        public static final int OP_FCONST_1 = 59;
        public static final int OP_FCONST_2 = 60;
        public static final int OP_DCONST_0 = 61;
        public static final int OP_DCONST_1 = 62;
        public static final int OP_LCONST_0 = 63;
        public static final int OP_LCONST_1 = 64;
        public static final int OP_IINC = 65;
        public static final int OP_LAND = 66;
        public static final int OP_LOR = 67;
        public static final int OP_LXOR = 68;
        public static final int OP_LSHL = 69;
        public static final int OP_LSHR = 70;
        public static final int OP_LUSHR = 71;
        public static final int OP_I2F = 72;
        public static final int OP_I2D = 73;
        public static final int OP_L2I = 74;
        public static final int OP_L2F = 75;
        public static final int OP_L2D = 76;
        public static final int OP_F2I = 77;
        public static final int OP_F2L = 78;
        public static final int OP_F2D = 79;
        public static final int OP_D2I = 80;
        public static final int OP_D2L = 81;
        public static final int OP_D2F = 82;
        public static final int OP_IALOAD = 83;
        public static final int OP_BALOAD = 84;
        public static final int OP_CALOAD = 85;
        public static final int OP_SALOAD = 86;
        public static final int OP_IASTORE = 87;
        public static final int OP_BASTORE = 88;
        public static final int OP_CASTORE = 89;
        public static final int OP_SASTORE = 90;
        public static final int OP_NEW = 91;
        public static final int OP_ANEWARRAY = 92;
        public static final int OP_NEWARRAY = 93;
        public static final int OP_MULTIANEWARRAY = 94;
        public static final int OP_CHECKCAST = 95;
        public static final int OP_INSTANCEOF = 96;
        public static final int OP_GETSTATIC = 97;
        public static final int OP_PUTSTATIC = 98;
        public static final int OP_GETFIELD = 99;
        public static final int OP_PUTFIELD = 100;
        public static final int OP_INVOKEVIRTUAL = 101;
        public static final int OP_INVOKESPECIAL = 102;
        public static final int OP_INVOKEINTERFACE = 103;
        public static final int OP_INVOKEDYNAMIC = 104;
        public static final int OP_IFNULL = 105;
        public static final int OP_IFNONNULL = 106;
        public static final int OP_IF_ACMPEQ = 107;
        public static final int OP_IF_ACMPNE = 108;
        public static final int OP_TABLESWITCH = 109;
        public static final int OP_LOOKUPSWITCH = 110;
        public static final int OP_GOTO_W = 111;
        public static final int OP_IFNULL_W = 112;
        public static final int OP_IFNONNULL_W = 113;
        public static final int OP_IF_ACMPEQ_W = 114;
        public static final int OP_IF_ACMPNE_W = 115;
        public static final int OP_IF_ICMPEQ_W = 116;
        public static final int OP_IF_ICMPNE_W = 117;
        public static final int OP_IF_ICMPLT_W = 118;
        public static final int OP_IF_ICMPLE_W = 119;
        public static final int OP_IF_ICMPGT_W = 120;
        public static final int OP_IF_ICMPGE_W = 121;
        public static final int OP_POP = 122;
        public static final int OP_POP2 = 123;
        public static final int OP_DUP_X1 = 124;
        public static final int OP_DUP_X2 = 125;
        public static final int OP_DUP2 = 126;
        public static final int OP_DUP2_X1 = 127;
        public static final int OP_DUP2_X2 = 128;
    }

    /**
     * Attempts to translate the provided method.  On success an array of
     * VM instructions is returned.  On failure {@code null} is returned
     * so that the caller can provide a fallback implementation.
     */
    public Instruction[] translate(MethodNode method) {
        fieldRefs.clear();
        tableSwitches.clear();
        lookupSwitches.clear();

        Analyzer<BasicValue> analyzer = new Analyzer<>(new BasicInterpreter());
        Frame<BasicValue>[] frames;
        try {
            frames = analyzer.analyze("java/lang/Object", method);
        } catch (AnalyzerException e) {
<<<<<<< HEAD
            // Fallback to no frame information when analysis fails.
            frames = new Frame[method.instructions.size()];
=======
            return null;
>>>>>>> 89a46548
        }

        Map<LabelNode, Integer> labelIds = new HashMap<>();
        int index = 0;
        for (AbstractInsnNode insn = method.instructions.getFirst(); insn != null; insn = insn.getNext()) {
            if (insn instanceof LabelNode) {
                labelIds.put((LabelNode) insn, index);
            } else if (!(insn instanceof LineNumberNode) && !(insn instanceof FrameNode)) {
                index++;
            }
        }

        List<Instruction> result = new ArrayList<>();
        int invokeIndex = 0;
        Map<String, Integer> classIds = new HashMap<>();
        int classIndex = 0;
        Map<String, Integer> fieldIds = new HashMap<>();
        int fieldIndex = 0;
        int insnIndex = 0;
        for (AbstractInsnNode insn = method.instructions.getFirst(); insn != null; insn = insn.getNext(), insnIndex++) {
            int opcode = insn.getOpcode();
            Frame<BasicValue> frame = insnIndex < frames.length ? frames[insnIndex] : null;
            switch (opcode) {
                case Opcodes.POP:
                    result.add(new Instruction(VmOpcodes.OP_POP, 0));
                    break;
                case Opcodes.POP2:
                    if (frame != null && frame.getStackSize() > 0 &&
                            frame.getStack(frame.getStackSize() - 1).getSize() == 2) {
                        result.add(new Instruction(VmOpcodes.OP_POP, 0));
                    } else {
                        result.add(new Instruction(VmOpcodes.OP_POP2, 0));
                    }
                    break;
                case Opcodes.DUP:
                    result.add(new Instruction(VmOpcodes.OP_DUP, 0));
                    break;
                case Opcodes.DUP_X1:
                    result.add(new Instruction(VmOpcodes.OP_DUP_X1, 0));
                    break;
                case Opcodes.DUP_X2:
                    result.add(new Instruction(VmOpcodes.OP_DUP_X2, 0));
                    break;
                case Opcodes.DUP2:
                    if (frame != null && frame.getStackSize() > 0 &&
                            frame.getStack(frame.getStackSize() - 1).getSize() == 2) {
                        result.add(new Instruction(VmOpcodes.OP_DUP, 0));
                    } else {
                        result.add(new Instruction(VmOpcodes.OP_DUP2, 0));
                    }
                    break;
                case Opcodes.DUP2_X1:
                    result.add(new Instruction(VmOpcodes.OP_DUP2_X1, 0));
                    break;
                case Opcodes.DUP2_X2:
                    result.add(new Instruction(VmOpcodes.OP_DUP2_X2, 0));
                    break;
                case Opcodes.SWAP:
                    result.add(new Instruction(VmOpcodes.OP_SWAP, 0));
                    break;
                case Opcodes.ILOAD:
                    result.add(new Instruction(VmOpcodes.OP_LOAD, ((VarInsnNode) insn).var));
                    break;
                case 26: // ILOAD_0
                case 27: // ILOAD_1
                case 28: // ILOAD_2
                case 29: // ILOAD_3
                    result.add(new Instruction(VmOpcodes.OP_LOAD, opcode - 26));
                    break;
                case Opcodes.LLOAD:
                    result.add(new Instruction(VmOpcodes.OP_LLOAD, ((VarInsnNode) insn).var));
                    break;
                case 30: // LLOAD_0
                case 31: // LLOAD_1
                case 32: // LLOAD_2
                case 33: // LLOAD_3
                    result.add(new Instruction(VmOpcodes.OP_LLOAD, opcode - 30));
                    break;
                case Opcodes.FLOAD:
                    result.add(new Instruction(VmOpcodes.OP_FLOAD, ((VarInsnNode) insn).var));
                    break;
                case 34: // FLOAD_0
                case 35: // FLOAD_1
                case 36: // FLOAD_2
                case 37: // FLOAD_3
                    result.add(new Instruction(VmOpcodes.OP_FLOAD, opcode - 34));
                    break;
                case Opcodes.DLOAD:
                    result.add(new Instruction(VmOpcodes.OP_DLOAD, ((VarInsnNode) insn).var));
                    break;
                case 38: // DLOAD_0
                case 39: // DLOAD_1
                case 40: // DLOAD_2
                case 41: // DLOAD_3
                    result.add(new Instruction(VmOpcodes.OP_DLOAD, opcode - 38));
                    break;
                case Opcodes.IADD:
                    result.add(new Instruction(VmOpcodes.OP_ADD, 0));
                    break;
                case Opcodes.LADD:
                    result.add(new Instruction(VmOpcodes.OP_LADD, 0));
                    break;
                case Opcodes.FADD:
                    result.add(new Instruction(VmOpcodes.OP_FADD, 0));
                    break;
                case Opcodes.DADD:
                    result.add(new Instruction(VmOpcodes.OP_DADD, 0));
                    break;
                case Opcodes.ISUB:
                    result.add(new Instruction(VmOpcodes.OP_SUB, 0));
                    break;
                case Opcodes.LSUB:
                    result.add(new Instruction(VmOpcodes.OP_LSUB, 0));
                    break;
                case Opcodes.FSUB:
                    result.add(new Instruction(VmOpcodes.OP_FSUB, 0));
                    break;
                case Opcodes.DSUB:
                    result.add(new Instruction(VmOpcodes.OP_DSUB, 0));
                    break;
                case Opcodes.IMUL:
                    result.add(new Instruction(VmOpcodes.OP_MUL, 0));
                    break;
                case Opcodes.LMUL:
                    result.add(new Instruction(VmOpcodes.OP_LMUL, 0));
                    break;
                case Opcodes.FMUL:
                    result.add(new Instruction(VmOpcodes.OP_FMUL, 0));
                    break;
                case Opcodes.DMUL:
                    result.add(new Instruction(VmOpcodes.OP_DMUL, 0));
                    break;
                case Opcodes.IDIV:
                    result.add(new Instruction(VmOpcodes.OP_DIV, 0));
                    break;
                case Opcodes.LDIV:
                    result.add(new Instruction(VmOpcodes.OP_LDIV, 0));
                    break;
                case Opcodes.FDIV:
                    result.add(new Instruction(VmOpcodes.OP_FDIV, 0));
                    break;
                case Opcodes.DDIV:
                    result.add(new Instruction(VmOpcodes.OP_DDIV, 0));
                    break;
                case Opcodes.IAND:
                    result.add(new Instruction(VmOpcodes.OP_AND, 0));
                    break;
                case Opcodes.IOR:
                    result.add(new Instruction(VmOpcodes.OP_OR, 0));
                    break;
                case Opcodes.IXOR:
                    result.add(new Instruction(VmOpcodes.OP_XOR, 0));
                    break;
                case Opcodes.ISHL:
                    result.add(new Instruction(VmOpcodes.OP_SHL, 0));
                    break;
                case Opcodes.ISHR:
                    result.add(new Instruction(VmOpcodes.OP_SHR, 0));
                    break;
                case Opcodes.IUSHR:
                    result.add(new Instruction(VmOpcodes.OP_USHR, 0));
                    break;
                case Opcodes.LAND:
                    result.add(new Instruction(VmOpcodes.OP_LAND, 0));
                    break;
                case Opcodes.LOR:
                    result.add(new Instruction(VmOpcodes.OP_LOR, 0));
                    break;
                case Opcodes.LXOR:
                    result.add(new Instruction(VmOpcodes.OP_LXOR, 0));
                    break;
                case Opcodes.LSHL:
                    result.add(new Instruction(VmOpcodes.OP_LSHL, 0));
                    break;
                case Opcodes.LSHR:
                    result.add(new Instruction(VmOpcodes.OP_LSHR, 0));
                    break;
                case Opcodes.LUSHR:
                    result.add(new Instruction(VmOpcodes.OP_LUSHR, 0));
                    break;
                case Opcodes.ALOAD:
                    result.add(new Instruction(VmOpcodes.OP_ALOAD, ((VarInsnNode) insn).var));
                    break;
                case 42: // ALOAD_0
                case 43: // ALOAD_1
                case 44: // ALOAD_2
                case 45: // ALOAD_3
                    result.add(new Instruction(VmOpcodes.OP_ALOAD, opcode - 42));
                    break;
                case Opcodes.ASTORE:
                    result.add(new Instruction(VmOpcodes.OP_ASTORE, ((VarInsnNode) insn).var));
                    break;
                case 75: // ASTORE_0
                case 76: // ASTORE_1
                case 77: // ASTORE_2
                case 78: // ASTORE_3
                    result.add(new Instruction(VmOpcodes.OP_ASTORE, opcode - 75));
                    break;
                case Opcodes.AALOAD:
                    result.add(new Instruction(VmOpcodes.OP_AALOAD, 0));
                    break;
                case Opcodes.AASTORE:
                    result.add(new Instruction(VmOpcodes.OP_AASTORE, 0));
                    break;
                case Opcodes.IALOAD:
                    result.add(new Instruction(VmOpcodes.OP_IALOAD, 0));
                    break;
                case Opcodes.BALOAD:
                    result.add(new Instruction(VmOpcodes.OP_BALOAD, 0));
                    break;
                case Opcodes.CALOAD:
                    result.add(new Instruction(VmOpcodes.OP_CALOAD, 0));
                    break;
                case Opcodes.SALOAD:
                    result.add(new Instruction(VmOpcodes.OP_SALOAD, 0));
                    break;
                case Opcodes.IASTORE:
                    result.add(new Instruction(VmOpcodes.OP_IASTORE, 0));
                    break;
                case Opcodes.BASTORE:
                    result.add(new Instruction(VmOpcodes.OP_BASTORE, 0));
                    break;
                case Opcodes.CASTORE:
                    result.add(new Instruction(VmOpcodes.OP_CASTORE, 0));
                    break;
                case Opcodes.SASTORE:
                    result.add(new Instruction(VmOpcodes.OP_SASTORE, 0));
                    break;
                case Opcodes.NEW: {
                    String desc = ((TypeInsnNode) insn).desc;
                    Integer idObj = classIds.get(desc);
                    if (idObj == null) {
                        idObj = classIndex++;
                        classIds.put(desc, idObj);
                    }
                    result.add(new Instruction(VmOpcodes.OP_NEW, idObj));
                    break;
                }
                case Opcodes.ANEWARRAY: {
                    String desc = ((TypeInsnNode) insn).desc;
                    Integer idObj = classIds.get(desc);
                    if (idObj == null) {
                        idObj = classIndex++;
                        classIds.put(desc, idObj);
                    }
                    result.add(new Instruction(VmOpcodes.OP_ANEWARRAY, idObj));
                    break;
                }
                case Opcodes.NEWARRAY: {
                    int type = ((IntInsnNode) insn).operand;
                    result.add(new Instruction(VmOpcodes.OP_NEWARRAY, type));
                    break;
                }
                case Opcodes.MULTIANEWARRAY: {
                    MultiANewArrayInsnNode m = (MultiANewArrayInsnNode) insn;
                    String desc = m.desc;
                    Integer idObj = classIds.get(desc);
                    if (idObj == null) {
                        idObj = classIndex++;
                        classIds.put(desc, idObj);
                    }
                    long operand = ((long) idObj << 32) | (m.dims & 0xFFFFFFFFL);
                    result.add(new Instruction(VmOpcodes.OP_MULTIANEWARRAY, operand));
                    break;
                }
                case Opcodes.CHECKCAST: {
                    String desc = ((TypeInsnNode) insn).desc;
                    Integer idObj = classIds.get(desc);
                    if (idObj == null) {
                        idObj = classIndex++;
                        classIds.put(desc, idObj);
                    }
                    result.add(new Instruction(VmOpcodes.OP_CHECKCAST, idObj));
                    break;
                }
                case Opcodes.INSTANCEOF: {
                    String desc = ((TypeInsnNode) insn).desc;
                    Integer idObj = classIds.get(desc);
                    if (idObj == null) {
                        idObj = classIndex++;
                        classIds.put(desc, idObj);
                    }
                    result.add(new Instruction(VmOpcodes.OP_INSTANCEOF, idObj));
                    break;
                }
                case Opcodes.BIPUSH:
                case Opcodes.SIPUSH:
                    result.add(new Instruction(VmOpcodes.OP_PUSH, ((IntInsnNode) insn).operand));
                    break;
                case Opcodes.ICONST_M1:
                case Opcodes.ICONST_0:
                case Opcodes.ICONST_1:
                case Opcodes.ICONST_2:
                case Opcodes.ICONST_3:
                case Opcodes.ICONST_4:
                case Opcodes.ICONST_5:
                    int val = opcode - Opcodes.ICONST_0;
                    if (opcode == Opcodes.ICONST_M1) val = -1;
                    result.add(new Instruction(VmOpcodes.OP_PUSH, val));
                    break;
                case Opcodes.LCONST_0:
                    result.add(new Instruction(VmOpcodes.OP_LCONST_0, 0));
                    break;
                case Opcodes.LCONST_1:
                    result.add(new Instruction(VmOpcodes.OP_LCONST_1, 0));
                    break;
                case Opcodes.FCONST_0:
                    result.add(new Instruction(VmOpcodes.OP_FCONST_0, 0));
                    break;
                case Opcodes.FCONST_1:
                    result.add(new Instruction(VmOpcodes.OP_FCONST_1, 0));
                    break;
                case Opcodes.FCONST_2:
                    result.add(new Instruction(VmOpcodes.OP_FCONST_2, 0));
                    break;
                case Opcodes.DCONST_0:
                    result.add(new Instruction(VmOpcodes.OP_DCONST_0, 0));
                    break;
                case Opcodes.DCONST_1:
                    result.add(new Instruction(VmOpcodes.OP_DCONST_1, 0));
                    break;
                case Opcodes.LDC:
                    Object cst = ((LdcInsnNode) insn).cst;
                    if (cst instanceof Integer) {
                        result.add(new Instruction(VmOpcodes.OP_LDC, (Integer) cst));
                    } else if (cst instanceof Float) {
                        result.add(new Instruction(VmOpcodes.OP_LDC, Float.floatToIntBits((Float) cst)));
                    } else if (cst instanceof Long) {
                        result.add(new Instruction(VmOpcodes.OP_LDC2_W, (Long) cst));
                    } else if (cst instanceof Double) {
                        result.add(new Instruction(VmOpcodes.OP_LDC2_W, Double.doubleToLongBits((Double) cst)));
                    } else {
                        return null; // unsupported constant
                    }
                    break;
                case Opcodes.ISTORE:
                    result.add(new Instruction(VmOpcodes.OP_STORE, ((VarInsnNode) insn).var));
                    break;
                case 59: // ISTORE_0
                case 60: // ISTORE_1
                case 61: // ISTORE_2
                case 62: // ISTORE_3
                    result.add(new Instruction(VmOpcodes.OP_STORE, opcode - 59));
                    break;
                case Opcodes.LSTORE:
                    result.add(new Instruction(VmOpcodes.OP_LSTORE, ((VarInsnNode) insn).var));
                    break;
                case 63: // LSTORE_0
                case 64: // LSTORE_1
                case 65: // LSTORE_2
                case 66: // LSTORE_3
                    result.add(new Instruction(VmOpcodes.OP_LSTORE, opcode - 63));
                    break;
                case Opcodes.FSTORE:
                    result.add(new Instruction(VmOpcodes.OP_FSTORE, ((VarInsnNode) insn).var));
                    break;
                case 67: // FSTORE_0
                case 68: // FSTORE_1
                case 69: // FSTORE_2
                case 70: // FSTORE_3
                    result.add(new Instruction(VmOpcodes.OP_FSTORE, opcode - 67));
                    break;
                case Opcodes.DSTORE:
                    result.add(new Instruction(VmOpcodes.OP_DSTORE, ((VarInsnNode) insn).var));
                    break;
                case 71: // DSTORE_0
                case 72: // DSTORE_1
                case 73: // DSTORE_2
                case 74: // DSTORE_3
                    result.add(new Instruction(VmOpcodes.OP_DSTORE, opcode - 71));
                    break;
                case Opcodes.IINC: {
                    IincInsnNode ii = (IincInsnNode) insn;
                    long operand = ((long) ii.incr << 32) | (ii.var & 0xFFFFFFFFL);
                    result.add(new Instruction(VmOpcodes.OP_IINC, operand));
                    break;
                }
                case Opcodes.GOTO:
                    result.add(new Instruction(VmOpcodes.OP_GOTO, labelIds.get(((JumpInsnNode) insn).label)));
                    break;
                case 200: // GOTO_W
                    result.add(new Instruction(VmOpcodes.OP_GOTO_W, labelIds.get(((JumpInsnNode) insn).label)));
                    break;
                case Opcodes.IF_ICMPEQ:
                    result.add(new Instruction(VmOpcodes.OP_IF_ICMPEQ, labelIds.get(((JumpInsnNode) insn).label)));
                    break;
                case Opcodes.IF_ICMPNE:
                    result.add(new Instruction(VmOpcodes.OP_IF_ICMPNE, labelIds.get(((JumpInsnNode) insn).label)));
                    break;
                case Opcodes.IF_ICMPLT:
                    result.add(new Instruction(VmOpcodes.OP_IF_ICMPLT, labelIds.get(((JumpInsnNode) insn).label)));
                    break;
                case Opcodes.IF_ICMPLE:
                    result.add(new Instruction(VmOpcodes.OP_IF_ICMPLE, labelIds.get(((JumpInsnNode) insn).label)));
                    break;
                case Opcodes.IF_ICMPGT:
                    result.add(new Instruction(VmOpcodes.OP_IF_ICMPGT, labelIds.get(((JumpInsnNode) insn).label)));
                    break;
                case Opcodes.IF_ICMPGE:
                    result.add(new Instruction(VmOpcodes.OP_IF_ICMPGE, labelIds.get(((JumpInsnNode) insn).label)));
                    break;
                case Opcodes.IFNULL:
                    result.add(new Instruction(VmOpcodes.OP_IFNULL, labelIds.get(((JumpInsnNode) insn).label)));
                    break;
                case Opcodes.IFNONNULL:
                    result.add(new Instruction(VmOpcodes.OP_IFNONNULL, labelIds.get(((JumpInsnNode) insn).label)));
                    break;
                case Opcodes.IF_ACMPEQ:
                    result.add(new Instruction(VmOpcodes.OP_IF_ACMPEQ, labelIds.get(((JumpInsnNode) insn).label)));
                    break;
                case Opcodes.IF_ACMPNE:
                    result.add(new Instruction(VmOpcodes.OP_IF_ACMPNE, labelIds.get(((JumpInsnNode) insn).label)));
                    break;
                case Opcodes.TABLESWITCH: {
                    TableSwitchInsnNode ts = (TableSwitchInsnNode) insn;
                    int def = labelIds.get(ts.dflt);
                    int[] labelsArr = new int[ts.labels.size()];
                    for (int i = 0; i < labelsArr.length; i++) {
                        labelsArr[i] = labelIds.get(ts.labels.get(i));
                    }
                    tableSwitches.add(new TableSwitchInfo(def, ts.min, ts.max, labelsArr));
                    result.add(new Instruction(VmOpcodes.OP_TABLESWITCH, tableSwitches.size() - 1));
                    break;
                }
                case Opcodes.LOOKUPSWITCH: {
                    LookupSwitchInsnNode ls = (LookupSwitchInsnNode) insn;
                    int def = labelIds.get(ls.dflt);
                    int[] keys = ls.keys.stream().mapToInt(Integer::intValue).toArray();
                    int[] labelsArr = new int[ls.labels.size()];
                    for (int i = 0; i < labelsArr.length; i++) {
                        labelsArr[i] = labelIds.get(ls.labels.get(i));
                    }
                    lookupSwitches.add(new LookupSwitchInfo(def, keys, labelsArr));
                    result.add(new Instruction(VmOpcodes.OP_LOOKUPSWITCH, lookupSwitches.size() - 1));
                    break;
                }
                case Opcodes.IRETURN:
                case Opcodes.LRETURN:
                case Opcodes.FRETURN:
                case Opcodes.DRETURN:
                    result.add(new Instruction(VmOpcodes.OP_HALT, 0));
                    break;
                case Opcodes.ARETURN:
                    result.add(new Instruction(VmOpcodes.OP_HALT, 0));
                    break;
                case Opcodes.I2B:
                    result.add(new Instruction(VmOpcodes.OP_I2B, 0));
                    break;
                case Opcodes.I2C:
                    result.add(new Instruction(VmOpcodes.OP_I2C, 0));
                    break;
                case Opcodes.I2S:
                    result.add(new Instruction(VmOpcodes.OP_I2S, 0));
                    break;
                case Opcodes.I2L:
                    result.add(new Instruction(VmOpcodes.OP_I2L, 0));
                    break;
                case Opcodes.I2F:
                    result.add(new Instruction(VmOpcodes.OP_I2F, 0));
                    break;
                case Opcodes.I2D:
                    result.add(new Instruction(VmOpcodes.OP_I2D, 0));
                    break;
                case Opcodes.L2I:
                    result.add(new Instruction(VmOpcodes.OP_L2I, 0));
                    break;
                case Opcodes.L2F:
                    result.add(new Instruction(VmOpcodes.OP_L2F, 0));
                    break;
                case Opcodes.L2D:
                    result.add(new Instruction(VmOpcodes.OP_L2D, 0));
                    break;
                case Opcodes.F2I:
                    result.add(new Instruction(VmOpcodes.OP_F2I, 0));
                    break;
                case Opcodes.F2L:
                    result.add(new Instruction(VmOpcodes.OP_F2L, 0));
                    break;
                case Opcodes.F2D:
                    result.add(new Instruction(VmOpcodes.OP_F2D, 0));
                    break;
                case Opcodes.D2I:
                    result.add(new Instruction(VmOpcodes.OP_D2I, 0));
                    break;
                case Opcodes.D2L:
                    result.add(new Instruction(VmOpcodes.OP_D2L, 0));
                    break;
                case Opcodes.D2F:
                    result.add(new Instruction(VmOpcodes.OP_D2F, 0));
                    break;
                case Opcodes.INEG:
                    result.add(new Instruction(VmOpcodes.OP_NEG, 0));
                    break;
                case Opcodes.ACONST_NULL:
                    result.add(new Instruction(VmOpcodes.OP_PUSH, 0));
                    break;
                case Opcodes.INVOKEVIRTUAL:
                    result.add(new Instruction(VmOpcodes.OP_INVOKEVIRTUAL, invokeIndex++));
                    break;
                case Opcodes.INVOKESPECIAL:
                    result.add(new Instruction(VmOpcodes.OP_INVOKESPECIAL, invokeIndex++));
                    break;
                case Opcodes.INVOKEINTERFACE:
                    result.add(new Instruction(VmOpcodes.OP_INVOKEINTERFACE, invokeIndex++));
                    break;
                case Opcodes.INVOKEDYNAMIC:
                    result.add(new Instruction(VmOpcodes.OP_INVOKEDYNAMIC, invokeIndex++));
                    break;
                case Opcodes.INVOKESTATIC:
                    result.add(new Instruction(VmOpcodes.OP_INVOKESTATIC, invokeIndex++));
                    break;
                case Opcodes.GETSTATIC:
                case Opcodes.PUTSTATIC:
                case Opcodes.GETFIELD:
                case Opcodes.PUTFIELD: {
                    FieldInsnNode fi = (FieldInsnNode) insn;
                    String key = fi.owner + '.' + fi.name + ':' + fi.desc;
                    Integer id = fieldIds.get(key);
                    if (id == null) {
                        id = fieldIndex++;
                        fieldIds.put(key, id);
                        fieldRefs.add(new FieldRefInfo(fi.owner, fi.name, fi.desc));
                    }
                    int op;
                    switch (opcode) {
                        case Opcodes.GETSTATIC: op = VmOpcodes.OP_GETSTATIC; break;
                        case Opcodes.PUTSTATIC: op = VmOpcodes.OP_PUTSTATIC; break;
                        case Opcodes.GETFIELD:  op = VmOpcodes.OP_GETFIELD;  break;
                        default: op = VmOpcodes.OP_PUTFIELD; break;
                    }
                    result.add(new Instruction(op, id));
                    break;
                }
                case -1: // labels/frames/lines
                    break;
                default:
                    return null; // unsupported instruction
            }
        }
        if (result.isEmpty()) {
            return null;
        }
        return result.toArray(new Instruction[0]);
    }

    /** Serializes VM instructions into a C++ initializer string. */
    public static String serialize(Instruction[] code) {
        StringBuilder sb = new StringBuilder();
        sb.append('{');
        for (int i = 0; i < code.length; i++) {
            Instruction ins = code[i];
            sb.append(String.format("{ %d, %d, 0ULL }", ins.opcode, ins.operand));
            if (i + 1 < code.length) sb.append(", ");
        }
        sb.append('}');
        return sb.toString();
    }
}
<|MERGE_RESOLUTION|>--- conflicted
+++ resolved
@@ -252,12 +252,7 @@
         try {
             frames = analyzer.analyze("java/lang/Object", method);
         } catch (AnalyzerException e) {
-<<<<<<< HEAD
-            // Fallback to no frame information when analysis fails.
             frames = new Frame[method.instructions.size()];
-=======
-            return null;
->>>>>>> 89a46548
         }
 
         Map<LabelNode, Integer> labelIds = new HashMap<>();
