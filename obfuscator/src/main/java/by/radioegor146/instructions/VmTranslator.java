--- conflicted
+++ resolved
@@ -271,10 +271,6 @@
         try {
             frames = analyzer.analyze("java/lang/Object", method);
         } catch (AnalyzerException e) {
-<<<<<<< HEAD
-            // Fallback to no frame information when analysis fails.
-=======
->>>>>>> 3dac9169
             frames = new Frame[method.instructions.size()];
         }
 
@@ -293,11 +289,8 @@
         int classIndex = 0;
         Map<String, Integer> fieldIds = new HashMap<>();
         int fieldIndex = 0;
-<<<<<<< HEAD
         Map<String, Integer> methodIds = new HashMap<>();
         int methodIndex = 0;
-=======
->>>>>>> 3dac9169
         int insnIndex = 0;
         for (AbstractInsnNode insn = method.instructions.getFirst(); insn != null; insn = insn.getNext(), insnIndex++) {
             int opcode = insn.getOpcode();
