#include "string_pool.hpp"
#include <cstddef>
#include <cstdint>
#include <cstring>

namespace native_jvm::string_pool {
<<<<<<< HEAD
=======
    static entry entries[] = { $entries };
>>>>>>> 268dc36e
    static char pool[$size] = $value;
    static unsigned char decrypted[$size] = {};

    static inline uint32_t rotl(uint32_t v, int c) {
        return (v << c) | (v >> (32 - c));
    }

    static void quarter_round(uint32_t &a, uint32_t &b, uint32_t &c, uint32_t &d) {
        a += b; d ^= a; d = rotl(d, 16);
        c += d; b ^= c; b = rotl(b, 12);
        a += b; d ^= a; d = rotl(d, 8);
        c += d; b ^= c; b = rotl(b, 7);
    }

    static void chacha_block(uint32_t out[16], const uint32_t key[8], const uint32_t nonce[3], uint32_t counter) {
        uint32_t state[16] = {
                0x61707865, 0x3320646e, 0x79622d32, 0x6b206574,
                key[0], key[1], key[2], key[3],
                key[4], key[5], key[6], key[7],
                counter, nonce[0], nonce[1], nonce[2]
        };
        std::memcpy(out, state, sizeof(state));
        for (int i = 0; i < 10; ++i) {
            quarter_round(out[0], out[4], out[8], out[12]);
            quarter_round(out[1], out[5], out[9], out[13]);
            quarter_round(out[2], out[6], out[10], out[14]);
            quarter_round(out[3], out[7], out[11], out[15]);
            quarter_round(out[0], out[5], out[10], out[15]);
            quarter_round(out[1], out[6], out[11], out[12]);
            quarter_round(out[2], out[7], out[8], out[13]);
            quarter_round(out[3], out[4], out[9], out[14]);
        }
        for (int i = 0; i < 16; ++i) {
            out[i] += state[i];
        }
    }

<<<<<<< HEAD
    static void crypt_string(const unsigned char key[32], const unsigned char nonce[12],
                             std::size_t offset, std::size_t len) {
=======
    static entry *find_entry(std::size_t offset) {
        for (auto &e : entries) {
            if (e.offset == offset) {
                return &e;
            }
        }
        return nullptr;
    }

    static void crypt_string(std::size_t offset, std::size_t len) {
        entry *e = find_entry(offset);
        if (e == nullptr) {
            return;
        }
>>>>>>> 268dc36e
        uint32_t key_words[8];
        uint32_t nonce_words[3];
        std::memcpy(key_words, e->key, 32);
        std::memcpy(nonce_words, e->nonce, 12);

        uint32_t block[16];
        uint32_t counter = 0;
        std::size_t i = 0;
        unsigned char *stream;
        while (i < len) {
            chacha_block(block, key_words, nonce_words, counter++);
            stream = reinterpret_cast<unsigned char *>(block);
            for (std::size_t j = 0; j < 64 && i < len; ++j, ++i) {
                pool[offset + i] ^= static_cast<char>(stream[j]);
            }
        }
    }

    void decrypt_string(const unsigned char key[32], const unsigned char nonce[12],
                        std::size_t offset, std::size_t len) {
        if (!decrypted[offset]) {
            crypt_string(key, nonce, offset, len);
            std::memset(decrypted + offset, 1, len);
        }
    }

    void encrypt_string(const unsigned char key[32], const unsigned char nonce[12],
                        std::size_t offset, std::size_t len) {
        if (decrypted[offset]) {
            crypt_string(key, nonce, offset, len);
            std::memset(decrypted + offset, 0, len);
        }
    }

    void clear_string(std::size_t offset, std::size_t len) {
        std::memset(pool + offset, 0, len);
        std::memset(decrypted + offset, 0, len);
    }

    char *get_pool() {
        return pool;
    }
}
<|MERGE_RESOLUTION|>--- conflicted
+++ resolved
@@ -4,10 +4,6 @@
 #include <cstring>
 
 namespace native_jvm::string_pool {
-<<<<<<< HEAD
-=======
-    static entry entries[] = { $entries };
->>>>>>> 268dc36e
     static char pool[$size] = $value;
     static unsigned char decrypted[$size] = {};
 
@@ -44,26 +40,8 @@
             out[i] += state[i];
         }
     }
-
-<<<<<<< HEAD
     static void crypt_string(const unsigned char key[32], const unsigned char nonce[12],
                              std::size_t offset, std::size_t len) {
-=======
-    static entry *find_entry(std::size_t offset) {
-        for (auto &e : entries) {
-            if (e.offset == offset) {
-                return &e;
-            }
-        }
-        return nullptr;
-    }
-
-    static void crypt_string(std::size_t offset, std::size_t len) {
-        entry *e = find_entry(offset);
-        if (e == nullptr) {
-            return;
-        }
->>>>>>> 268dc36e
         uint32_t key_words[8];
         uint32_t nonce_words[3];
         std::memcpy(key_words, e->key, 32);
