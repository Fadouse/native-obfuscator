#include "micro_vm.hpp"
#include <iostream>

// NOLINTBEGIN - obfuscated control flow by design
namespace native_jvm::vm {

static constexpr uint64_t KEY = 0x5F3759DFB3E8A1C5ULL; // mixed 32/64-bit key

Instruction encode(OpCode op, int64_t operand, uint64_t key) {
    return Instruction{
<<<<<<< HEAD
        // XOR promotes operands to int; cast the result back to uint8_t to
        // avoid narrowing warnings on MSVC when list-initializing
        static_cast<uint8_t>(static_cast<uint8_t>(op) ^ static_cast<uint8_t>(key)),
=======
        static_cast<uint8_t>(op) ^ static_cast<uint8_t>(key),
>>>>>>> 61417296
        operand ^ static_cast<int64_t>(key * 0x9E3779B97F4A7C15ULL)
    };
}

void execute(const Instruction* code, size_t length, uint64_t seed) {
    int64_t stack[256];
    size_t sp = 0;
    size_t pc = 0;
    int64_t tmp = 0;
    uint64_t state = KEY ^ seed;
    OpCode op = OP_NOP;

    goto dispatch; // start of the threaded interpreter

// Main dispatch loop
dispatch:
    state = (state + KEY) ^ (KEY >> 3); // evolve state
    if (pc >= length) goto halt;
<<<<<<< HEAD
    // XOR promotes to int; cast back to uint8_t before converting to OpCode
    op = static_cast<OpCode>(static_cast<uint8_t>(code[pc].op ^ static_cast<uint8_t>(state)));
=======
    op = static_cast<OpCode>(code[pc].op ^ static_cast<uint8_t>(state));
>>>>>>> 61417296
    tmp = code[pc].operand ^ static_cast<int64_t>(state * 0x9E3779B97F4A7C15ULL);
    ++pc;
    switch (op) {
        case OP_PUSH:  goto do_push;
        case OP_ADD:   goto do_add;
        case OP_SUB:   goto do_sub;
        case OP_MUL:   goto do_mul;
        case OP_DIV:   goto do_div;
        case OP_PRINT: goto do_print;
        case OP_NOP:   goto junk; // never executed by valid programs
        default:       goto halt;
    }

// Actual operations
// Each block returns to dispatch via an explicit goto to hide
// structured control-flow patterns from static analysis.
do_push:
    if (sp < 256) stack[sp++] = tmp;
    goto dispatch;

do_add:
    if (sp >= 2) { stack[sp - 2] += stack[sp - 1]; --sp; }
    goto dispatch;

do_sub:
    if (sp >= 2) { stack[sp - 2] -= stack[sp - 1]; --sp; }
    goto dispatch;

do_mul:
    if (sp >= 2) { stack[sp - 2] *= stack[sp - 1]; --sp; }
    goto dispatch;

do_div:
    if (sp >= 2) {
        int64_t b = stack[sp - 1];
        if (b != 0) stack[sp - 2] /= b;
        --sp;
    }
    goto dispatch;

do_print:
    if (sp >= 1) {
        std::cout << stack[sp - 1] << std::endl;
        --sp;
    }
    goto dispatch;

// Dummy branch used only to confuse decompilers
junk:
    state ^= KEY << 7;
    goto dispatch;

// Exit point
halt:
    return;
}

} // namespace native_jvm::vm
// NOLINTEND<|MERGE_RESOLUTION|>--- conflicted
+++ resolved
@@ -8,13 +8,7 @@
 
 Instruction encode(OpCode op, int64_t operand, uint64_t key) {
     return Instruction{
-<<<<<<< HEAD
-        // XOR promotes operands to int; cast the result back to uint8_t to
-        // avoid narrowing warnings on MSVC when list-initializing
         static_cast<uint8_t>(static_cast<uint8_t>(op) ^ static_cast<uint8_t>(key)),
-=======
-        static_cast<uint8_t>(op) ^ static_cast<uint8_t>(key),
->>>>>>> 61417296
         operand ^ static_cast<int64_t>(key * 0x9E3779B97F4A7C15ULL)
     };
 }
@@ -33,12 +27,8 @@
 dispatch:
     state = (state + KEY) ^ (KEY >> 3); // evolve state
     if (pc >= length) goto halt;
-<<<<<<< HEAD
     // XOR promotes to int; cast back to uint8_t before converting to OpCode
     op = static_cast<OpCode>(static_cast<uint8_t>(code[pc].op ^ static_cast<uint8_t>(state)));
-=======
-    op = static_cast<OpCode>(code[pc].op ^ static_cast<uint8_t>(state));
->>>>>>> 61417296
     tmp = code[pc].operand ^ static_cast<int64_t>(state * 0x9E3779B97F4A7C15ULL);
     ++pc;
     switch (op) {
