--- conflicted
+++ resolved
@@ -2,20 +2,17 @@
 
 import by.radioegor146.helpers.ProcessHelper;
 import by.radioegor146.helpers.ProcessHelper.ProcessResult;
+import org.junit.jupiter.api.function.Executable;
+
 import java.io.File;
 import java.io.IOException;
-import java.nio.file.FileVisitResult;
 import java.nio.file.Files;
 import java.nio.file.Path;
-import java.nio.file.SimpleFileVisitor;
-import java.nio.file.attribute.BasicFileAttributes;
 import java.util.*;
 import java.util.function.Consumer;
 import java.util.function.Predicate;
 import java.util.regex.Matcher;
 import java.util.regex.Pattern;
-
-import org.junit.jupiter.api.function.Executable;
 
 public class ClassicTest implements Executable {
 
@@ -125,17 +122,12 @@
 
             System.out.println("Running test...");
 
-<<<<<<< HEAD
-            ProcessResult testRunResult = ProcessHelper.run(tempOutput, 30000,
+            ProcessResult testRunResult = ProcessHelper.run(tempOutput, Math.max(300000, idealRunResult.execTime * 20),
                     Arrays.asList("java",
                             "-Djava.library.path=.",
                             "-Dseed=1337",
                             "-Dtest.src=" + temp.toString(),
                             "-jar", resultJar.toString()));
-=======
-            ProcessResult testRunResult = ProcessHelper.run(tempOutput, Math.max(300000, idealRunResult.execTime * 20),
-                    Arrays.asList("java", "-Djava.library.path=.", "-Dseed=1337", "-jar", resultJar.toString()));
->>>>>>> 38b0c3d6
             System.out.println(String.format("Took %dms", testRunResult.execTime));
             testRunResult.check("Test run");
 
